module github.com/GoogleCloudPlatform/cloud-logging-data-source-plugin

go 1.22.1

require (
	cloud.google.com/go/logging v1.7.0
	github.com/grafana/grafana-google-sdk-go v0.2.1
	github.com/grafana/grafana-plugin-sdk-go v0.156.0
	github.com/stretchr/testify v1.8.3
	golang.org/x/oauth2 v0.8.0
	google.golang.org/api v0.126.0
	google.golang.org/genproto v0.0.0-20230706204954-ccb25ca9f130
	google.golang.org/genproto/googleapis/api v0.0.0-20230629202037-9506855d4529
	google.golang.org/protobuf v1.33.0
)

require (
	cloud.google.com/go v0.110.4 // indirect
	cloud.google.com/go/compute v1.20.1 // indirect
	cloud.google.com/go/compute/metadata v0.2.3 // indirect
	cloud.google.com/go/iam v1.1.0 // indirect
	cloud.google.com/go/longrunning v0.5.1 // indirect
	github.com/BurntSushi/toml v1.2.1 // indirect
	github.com/apache/arrow/go/arrow v0.0.0-20211112161151-bc219186db40 // indirect
	github.com/beorn7/perks v1.0.1 // indirect
	github.com/cespare/xxhash/v2 v2.2.0 // indirect
	github.com/cheekybits/genny v1.0.0 // indirect
	github.com/chromedp/cdproto v0.0.0-20220208224320-6efb837e6bc2 // indirect
	github.com/cpuguy83/go-md2man/v2 v2.0.2 // indirect
	github.com/davecgh/go-spew v1.1.1 // indirect
	github.com/elazarl/goproxy v0.0.0-20220115173737-adb46da277ac // indirect
	github.com/fatih/color v1.15.0 // indirect
	github.com/getkin/kin-openapi v0.94.0 // indirect
	github.com/ghodss/yaml v1.0.0 // indirect
	github.com/go-openapi/jsonpointer v0.19.5 // indirect
	github.com/go-openapi/swag v0.19.15 // indirect
	github.com/golang/groupcache v0.0.0-20210331224755-41bb18bfe9da // indirect
	github.com/golang/protobuf v1.5.3 // indirect
	github.com/google/flatbuffers v2.0.0+incompatible // indirect
	github.com/google/go-cmp v0.5.9 // indirect
	github.com/google/s2a-go v0.1.4 // indirect
	github.com/google/uuid v1.3.0 // indirect
	github.com/googleapis/enterprise-certificate-proxy v0.2.3 // indirect
	github.com/googleapis/gax-go/v2 v2.11.0 // indirect
	github.com/gorilla/mux v1.8.0 // indirect
	github.com/grpc-ecosystem/go-grpc-middleware v1.4.0 // indirect
	github.com/grpc-ecosystem/go-grpc-prometheus v1.2.0 // indirect
	github.com/hashicorp/go-hclog v1.4.0 // indirect
	github.com/hashicorp/go-plugin v1.4.9 // indirect
	github.com/hashicorp/yamux v0.1.1 // indirect
	github.com/josharian/intern v1.0.0 // indirect
	github.com/json-iterator/go v1.1.12 // indirect
	github.com/klauspost/compress v1.16.3 // indirect
	github.com/magefile/mage v1.14.0 // indirect
	github.com/mailru/easyjson v0.7.7 // indirect
	github.com/mattetti/filebuffer v1.0.1 // indirect
	github.com/mattn/go-colorable v0.1.13 // indirect
	github.com/mattn/go-isatty v0.0.17 // indirect
	github.com/mattn/go-runewidth v0.0.14 // indirect
	github.com/matttproud/golang_protobuf_extensions v1.0.4 // indirect
	github.com/mitchellh/go-testing-interface v1.14.1 // indirect
	github.com/modern-go/concurrent v0.0.0-20180306012644-bacd9c7ef1dd // indirect
	github.com/modern-go/reflect2 v1.0.2 // indirect
	github.com/oklog/run v1.1.0 // indirect
	github.com/olekukonko/tablewriter v0.0.5 // indirect
	github.com/pierrec/lz4/v4 v4.1.17 // indirect
	github.com/pmezard/go-difflib v1.0.0 // indirect
	github.com/prometheus/client_golang v1.14.0 // indirect
	github.com/prometheus/client_model v0.3.0 // indirect
	github.com/prometheus/common v0.42.0 // indirect
	github.com/prometheus/procfs v0.9.0 // indirect
	github.com/rivo/uniseg v0.4.4 // indirect
	github.com/russross/blackfriday/v2 v2.1.0 // indirect
	github.com/stretchr/objx v0.5.0 // indirect
	github.com/unknwon/bra v0.0.0-20200517080246-1e3013ecaff8 // indirect
	github.com/unknwon/com v1.0.1 // indirect
	github.com/unknwon/log v0.0.0-20150304194804-e617c87089d3 // indirect
	github.com/urfave/cli v1.22.12 // indirect
	go.opencensus.io v0.24.0 // indirect
<<<<<<< HEAD
	golang.org/x/crypto v0.9.0 // indirect
	golang.org/x/net v0.10.0 // indirect
	golang.org/x/sys v0.8.0 // indirect
	golang.org/x/text v0.9.0 // indirect
	golang.org/x/xerrors v0.0.0-20220907171357-04be3eba64a2 // indirect
	google.golang.org/appengine v1.6.7 // indirect
	google.golang.org/genproto/googleapis/rpc v0.0.0-20230629202037-9506855d4529 // indirect
	google.golang.org/grpc v1.56.2 // indirect
=======
	golang.org/x/crypto v0.14.0 // indirect
	golang.org/x/net v0.17.0 // indirect
	golang.org/x/sys v0.13.0 // indirect
	golang.org/x/text v0.13.0 // indirect
	golang.org/x/xerrors v0.0.0-20220907171357-04be3eba64a2 // indirect
	google.golang.org/appengine v1.6.7 // indirect
	google.golang.org/genproto/googleapis/rpc v0.0.0-20230629202037-9506855d4529 // indirect
	google.golang.org/grpc v1.56.3 // indirect
>>>>>>> 9a2cbf98
	gopkg.in/fsnotify/fsnotify.v1 v1.4.7 // indirect
	gopkg.in/yaml.v2 v2.4.0 // indirect
	gopkg.in/yaml.v3 v3.0.1 // indirect
)<|MERGE_RESOLUTION|>--- conflicted
+++ resolved
@@ -77,16 +77,6 @@
 	github.com/unknwon/log v0.0.0-20150304194804-e617c87089d3 // indirect
 	github.com/urfave/cli v1.22.12 // indirect
 	go.opencensus.io v0.24.0 // indirect
-<<<<<<< HEAD
-	golang.org/x/crypto v0.9.0 // indirect
-	golang.org/x/net v0.10.0 // indirect
-	golang.org/x/sys v0.8.0 // indirect
-	golang.org/x/text v0.9.0 // indirect
-	golang.org/x/xerrors v0.0.0-20220907171357-04be3eba64a2 // indirect
-	google.golang.org/appengine v1.6.7 // indirect
-	google.golang.org/genproto/googleapis/rpc v0.0.0-20230629202037-9506855d4529 // indirect
-	google.golang.org/grpc v1.56.2 // indirect
-=======
 	golang.org/x/crypto v0.14.0 // indirect
 	golang.org/x/net v0.17.0 // indirect
 	golang.org/x/sys v0.13.0 // indirect
@@ -95,7 +85,6 @@
 	google.golang.org/appengine v1.6.7 // indirect
 	google.golang.org/genproto/googleapis/rpc v0.0.0-20230629202037-9506855d4529 // indirect
 	google.golang.org/grpc v1.56.3 // indirect
->>>>>>> 9a2cbf98
 	gopkg.in/fsnotify/fsnotify.v1 v1.4.7 // indirect
 	gopkg.in/yaml.v2 v2.4.0 // indirect
 	gopkg.in/yaml.v3 v3.0.1 // indirect
